--- conflicted
+++ resolved
@@ -317,7 +317,6 @@
                 return default
 
         try:
-<<<<<<< HEAD
             profile = UserProfile.objects.get(user=u)
             profile_language = profile.language
             profile_unit_system = profile.unit_system
@@ -328,37 +327,6 @@
             profile_unit_system = "Imperial"
             profile_mode = "Light"
             print(f"No profile found for user {u.username}, using defaults")
-=======
-            profile = u.profile  # optional
-        except Exception:
-            profile = None
-
-        print(getattr(profile, "language", None))
-        print(getattr(profile, "unit_system", None))
-        print(getattr(profile, "preferred_mode", None))
-
-        def first_non_empty(*vals, default=None):
-            for v in vals:
-                if v:
-                    return v
-            return default
-
-        language = first_non_empty(
-            getattr(profile, "language", None),
-            claim("lang"),
-            default="EN",
-        )
-        unit_system = first_non_empty(
-            getattr(profile, "unit_system", None),
-            claim("units"),
-            default="Imperial",
-        )
-        mode = first_non_empty(
-            getattr(profile, "preferred_mode", None),
-            claim("theme"),
-            default="Light",
-        )
->>>>>>> 651420d6
 
         # Normalize formatting
         language = (profile_language or "EN").upper()
